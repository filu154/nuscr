open! Base
open Loc
open Err
open Names
open Message

type scr_module = Syntax.scr_module

type global_protocol = Syntax.global_protocol

type rec_var =
  { rv_name: VariableName.t
  ; rv_roles: RoleName.t list
  ; rv_ty: Expr.payload_type
  ; rv_init_expr: Expr.t }
[@@deriving sexp_of, eq]

type t =
  | MessageG of message * RoleName.t * RoleName.t * t
  | MuG of TypeVariableName.t * rec_var list * t
  | TVarG of TypeVariableName.t * Expr.t list * (t Lazy.t[@sexp.opaque])
  | ChoiceG of RoleName.t * t list
  | EndG
  | CallG of RoleName.t * ProtocolName.t * RoleName.t list * t
[@@deriving sexp_of]

let rec evaluate_lazy_gtype = function
  | MessageG (m, r1, r2, g) -> MessageG (m, r1, r2, evaluate_lazy_gtype g)
  | MuG (tv, rv, g) -> MuG (tv, rv, evaluate_lazy_gtype g)
  | TVarG (tv, es, g) ->
      TVarG
        ( tv
        , es
        , (* Force evaluation, then convert back to a lazy value *)
          Lazy.from_val (Lazy.force g) )
  | ChoiceG (r, gs) -> ChoiceG (r, List.map ~f:evaluate_lazy_gtype gs)
  | EndG -> EndG
  | CallG (r, p, rs, g) -> CallG (r, p, rs, evaluate_lazy_gtype g)

type nested_global_info =
  { static_roles: RoleName.t list
  ; dynamic_roles: RoleName.t list
  ; nested_protocol_names: ProtocolName.t list
  ; gtype: t }

type nested_t = nested_global_info Map.M(ProtocolName).t

module Formatting = struct
  open! Stdlib.Format

  let pp_rec_var ppf {rv_name; rv_roles; rv_ty; rv_init_expr} =
    fprintf ppf "%s<%s>:@ %s@ =@ %s"
      (VariableName.user rv_name)
      (String.concat ~sep:", " (List.map ~f:RoleName.user rv_roles))
      (Expr.show_payload_type rv_ty)
      (Expr.show rv_init_expr)

  let show_rec_var rv =
    let buffer = Buffer.create 1024 in
    let ppf = formatter_of_buffer buffer in
    fprintf ppf "%a@?" pp_rec_var rv ;
    Buffer.contents buffer

  let rec pp ppf = function
    | MessageG (m, r1, r2, g) ->
        pp_print_string ppf (show_message m) ;
        pp_print_string ppf " from " ;
        pp_print_string ppf (RoleName.user r1) ;
        pp_print_string ppf " to " ;
        pp_print_string ppf (RoleName.user r2) ;
        pp_print_string ppf ";" ;
        pp_force_newline ppf () ;
        pp ppf g
    | MuG (n, rec_vars, g) ->
        pp_print_string ppf "rec " ;
        pp_print_string ppf (TypeVariableName.user n) ;
        pp_print_string ppf " " ;
        if not (List.is_empty rec_vars) then (
          let rec pp_recvars = function
            | [] -> ()
            | recvar :: recvars ->
                pp_rec_var ppf recvar ;
                if not (List.is_empty recvars) then pp_print_string ppf ", " ;
                pp_recvars recvars
          in
          pp_print_string ppf "[" ;
          pp_open_box ppf 2 ;
          pp_recvars rec_vars ;
          pp_close_box ppf () ;
          pp_print_string ppf "] " ) ;
        pp_print_string ppf "{" ;
        pp_force_newline ppf () ;
        pp_open_box ppf 2 ;
        pp_print_string ppf "  " ;
        pp ppf g ;
        pp_close_box ppf () ;
        pp_force_newline ppf () ;
        pp_print_string ppf "}"
    | TVarG (n, rec_exprs, _) ->
        let rec_exprs_s =
          if List.is_empty rec_exprs then ""
          else
            " ["
            ^ String.concat ~sep:", " (List.map ~f:Expr.show rec_exprs)
            ^ "]"
        in
        pp_print_string ppf "continue " ;
        pp_print_string ppf (TypeVariableName.user n) ;
        pp_print_string ppf rec_exprs_s ;
        pp_print_string ppf ";"
    | EndG -> pp_print_string ppf "" (*TODO: This was (end) before*)
    | ChoiceG (r, gs) ->
        pp_print_string ppf "choice at " ;
        pp_print_string ppf (RoleName.user r) ;
        pp_print_string ppf " {" ;
        pp_force_newline ppf () ;
        pp_open_box ppf 2 ;
        pp_print_string ppf "  " ;
        let rec pp_choices = function
          | [] ->
              Err.violation ~here:[%here] "Choice branches must not be empty"
          | [g] ->
              pp ppf g ;
              pp_close_box ppf () ;
              pp_force_newline ppf () ;
              pp_print_string ppf "}"
          | g :: gs ->
              pp ppf g ;
              pp_close_box ppf () ;
              pp_force_newline ppf () ;
              pp_print_string ppf "} or {" ;
              pp_force_newline ppf () ;
              pp_open_box ppf 2 ;
              pp_print_string ppf "  " ;
              pp_choices gs
        in
        pp_choices gs
    | CallG (caller, proto_name, roles, g) ->
        pp_print_string ppf (RoleName.user caller) ;
        pp_print_string ppf " calls " ;
        pp_print_string ppf (ProtocolName.user proto_name) ;
        pp_print_string ppf "(" ;
        let rec pp_roles = function
          | [] -> ()
          | r :: roles ->
              pp_print_string ppf (RoleName.user r) ;
              if not (List.is_empty roles) then pp_print_string ppf "," ;
              pp_roles roles
        in
        pp_roles roles ;
        pp_print_string ppf ");" ;
        pp_force_newline ppf () ;
        pp ppf g

  let show gtype =
    let buffer = Buffer.create 1024 in
    let ppf = formatter_of_buffer buffer in
    fprintf ppf "%a@?" pp gtype ;
    Buffer.contents buffer

  let call_label caller protocol roles =
    let str_roles = List.map ~f:RoleName.user roles in
    let roles_str = String.concat ~sep:"," str_roles in
    (* Current label is a bit arbitrary - find better one? *)
    let label_str =
      sprintf "call(%s, %s(%s))" (RoleName.user caller)
        (ProtocolName.user protocol)
        roles_str
    in
    LabelName.create label_str (ProtocolName.where protocol)

  let show_nested_t (g : nested_t) =
    let show_aux ~key ~data acc =
      let {static_roles; dynamic_roles; nested_protocol_names; gtype} =
        data
      in
      let str_proto_names =
        List.map ~f:ProtocolName.user nested_protocol_names
      in
      let names_str = String.concat ~sep:", " str_proto_names in
      let proto_str =
        sprintf "protocol %s(%s) {\n\nNested Protocols: %s\n\n%s\n}"
          (ProtocolName.user key)
          (Symtable.show_roles (static_roles, dynamic_roles))
          (if String.length names_str = 0 then "-" else names_str)
          (show gtype)
      in
      proto_str :: acc
    in
    String.concat ~sep:"\n\n" (List.rev (Map.fold ~init:[] ~f:show_aux g))
end

include Formatting

let rec_var_of_syntax_rec_var rec_var =
  let open Syntax in
  let {var; roles; ty; init} = rec_var in
  let rv_ty =
    match of_syntax_payload ty with
    | PValue (_, ty) -> ty
    | _ -> assert false
  in
  {rv_name= var; rv_roles= roles; rv_ty; rv_init_expr= init}

type conv_env =
  { free_names: Set.M(TypeVariableName).t
  ; lazy_conts:
      (t * Set.M(TypeVariableName).t) Lazy.t Map.M(TypeVariableName).t
  ; unguarded_tvs: Set.M(TypeVariableName).t }

let init_conv_env =
  { free_names= Set.empty (module TypeVariableName)
  ; lazy_conts= Map.empty (module TypeVariableName)
  ; unguarded_tvs= Set.empty (module TypeVariableName) }

let of_protocol (global_protocol : Syntax.global_protocol) =
  let open Syntax in
  let {Loc.value= {roles; interactions; _}; _} = global_protocol in
  let assert_empty l =
    if not @@ List.is_empty l then
      unimpl ~here:[%here] "Non tail-recursive protocol"
  in
  let check_role r =
    if not @@ List.mem roles r ~equal:RoleName.equal then
      uerr @@ UnboundRole r
  in
  let rec conv_interactions env (interactions : global_interaction list) =
    match interactions with
    | [] -> (EndG, env.free_names)
    | {value; _} :: rest -> (
      match value with
      | MessageTransfer {message; from_role; to_roles; _} ->
          check_role from_role ;
          let init, free_names =
            conv_interactions
              {env with unguarded_tvs= Set.empty (module TypeVariableName)}
              rest
          in
          let f to_role acc =
            check_role to_role ;
            if RoleName.equal from_role to_role then
              uerr
                (ReflexiveMessage
                   ( from_role
                   , RoleName.where from_role
                   , RoleName.where to_role ) ) ;
            MessageG (of_syntax_message message, from_role, to_role, acc)
          in
          (List.fold_right ~f ~init to_roles, free_names)
      | Recursion (rname, rec_vars, interactions) ->
          if Set.mem env.free_names rname then
            unimpl ~here:[%here] "Alpha convert recursion names"
          else assert_empty rest ;
          let rec lazy_cont =
            lazy
              (conv_interactions
                 { env with
                   lazy_conts=
                     Map.add_exn ~key:rname ~data:lazy_cont env.lazy_conts
                 ; unguarded_tvs= Set.add env.unguarded_tvs rname }
                 interactions )
          in
          let rec_vars =
            if Pragma.refinement_type_enabled () then
              List.map ~f:rec_var_of_syntax_rec_var rec_vars
            else []
          in
          List.iter
            ~f:(fun {rv_roles; _} -> List.iter ~f:check_role rv_roles)
            rec_vars ;
          let cont, free_names_ = Lazy.force lazy_cont in
          (* Remove degenerate recursion here *)
          if Set.mem free_names_ rname then
            (MuG (rname, rec_vars, cont), Set.remove free_names_ rname)
          else (cont, free_names_)
      | Continue (name, rec_exprs) ->
          let rec_exprs =
            if Pragma.refinement_type_enabled () then rec_exprs else []
          in
          if Set.mem env.unguarded_tvs name then
            uerr (UnguardedTypeVariable name) ;
          let cont =
            lazy (Lazy.force (Map.find_exn env.lazy_conts name) |> fst)
          in
          assert_empty rest ;
          (TVarG (name, rec_exprs, cont), Set.add env.free_names name)
      | Choice (role, interactions_list) ->
          assert_empty rest ;
          check_role role ;
          if List.length interactions_list = 1 then
            (* Remove degenerate choice *)
            let interaction = List.hd_exn interactions_list in
            conv_interactions env interaction
          else
            let conts =
              List.map ~f:(conv_interactions env) interactions_list
            in
            ( ChoiceG (role, List.map ~f:fst conts)
            , Set.union_list
                (module TypeVariableName)
                (List.map ~f:snd conts) )
      | Do (protocol, roles, _) ->
          (* This case is only reachable with NestedProtocols pragma turned on
           * *)
          assert (Pragma.nested_protocol_enabled ()) ;
          let fst_role = List.hd_exn roles in
          let cont, free_names =
            conv_interactions
              {env with unguarded_tvs= Set.empty (module TypeVariableName)}
              rest
          in
          (CallG (fst_role, protocol, roles, cont), free_names)
      | Calls (caller, proto, roles, _) ->
          let cont, free_names =
            conv_interactions
              {env with unguarded_tvs= Set.empty (module TypeVariableName)}
              rest
          in
          (CallG (caller, proto, roles, cont), free_names) )
  in
  let gtype, free_names = conv_interactions init_conv_env interactions in
  match Set.choose free_names with
  | Some free_name -> uerr (UnboundRecursionName free_name)
  | None -> evaluate_lazy_gtype gtype

let rec flatten = function
  | ChoiceG (role, choices) ->
      let choices = List.map ~f:flatten choices in
      let lift = function
        | ChoiceG (role_, choices_) when RoleName.equal role role_ ->
            choices_
        | ChoiceG (role_, _choices) ->
            uerr (InconsistentNestedChoice (role, role_))
        | g -> [g]
      in
      ChoiceG (role, List.concat_map ~f:lift choices)
  | g -> g

let rec substitute g tvar g_sub =
  match g with
  | TVarG (tvar_, rec_exprs, _) when TypeVariableName.equal tvar tvar_ -> (
    match g_sub with
    | MuG (tvar__, rec_vars, g) ->
        let rec_vars =
          match
            List.map2
              ~f:(fun rec_var rec_expr ->
                {rec_var with rv_init_expr= rec_expr} )
              rec_vars rec_exprs
          with
          | Base.List.Or_unequal_lengths.Ok rec_vars -> rec_vars
          | _ -> unimpl ~here:[%here] "Error in substitution"
        in
        MuG (tvar__, rec_vars, g)
    | g_sub -> g_sub )
  | TVarG _ -> g
  | MuG (tvar_, _, _) when TypeVariableName.equal tvar tvar_ -> g
  | MuG (tvar_, rec_vars, g_) ->
      MuG (tvar_, rec_vars, substitute g_ tvar g_sub)
  | EndG -> EndG
  | MessageG (m, r1, r2, g_) -> MessageG (m, r1, r2, substitute g_ tvar g_sub)
  | ChoiceG (r, g_) ->
      ChoiceG (r, List.map ~f:(fun g__ -> substitute g__ tvar g_sub) g_)
  | CallG (caller, protocol, roles, g_) ->
      CallG (caller, protocol, roles, substitute g_ tvar g_sub)

let rec unfold = function
  | MuG (tvar, _, g_) as g -> substitute g_ tvar g
  | g -> g

let rec normalise = function
  | MessageG (m, r1, r2, g_) -> MessageG (m, r1, r2, normalise g_)
  | ChoiceG (r, g_) ->
      let g_ = List.map ~f:normalise g_ in
      flatten (ChoiceG (r, g_))
  | (EndG | TVarG _) as g -> g
  | MuG (tvar, rec_vars, g_) -> unfold (MuG (tvar, rec_vars, normalise g_))
  | CallG (caller, protocol, roles, g_) ->
      CallG (caller, protocol, roles, normalise g_)

let normalise_nested_t (nested_t : nested_t) =
  let normalise_protocol ~key ~data acc =
    let {gtype; _} = data in
    Map.add_exn acc ~key ~data:{data with gtype= normalise gtype}
  in
  Map.fold
    ~init:(Map.empty (module ProtocolName))
    ~f:normalise_protocol nested_t

let validate_refinements_exn t =
  let env =
    ( Expr.new_typing_env
    , Map.empty (module TypeVariableName)
    , Map.empty (module RoleName) )
  in
  let knowledge_add role_knowledge role variable =
    Map.update role_knowledge role ~f:(function
      | None -> Set.singleton (module VariableName) variable
      | Some s -> Set.add s variable )
  in
  let ensure_knowledge role_knowledge role e =
    let known_vars =
      Option.value
        ~default:(Set.empty (module VariableName))
        (Map.find role_knowledge role)
    in
    let free_vars = Expr.free_var e in
    let unknown_vars = Set.diff free_vars known_vars in
    if Set.is_empty unknown_vars then ()
    else uerr (UnknownVariableValue (role, Set.choose_exn unknown_vars))
  in
  let encode_progress_clause env payloads =
    let e =
      List.fold ~init:(Expr.Sexp.Atom "true")
        ~f:(fun e -> function
          | PValue (None, _) -> e
          | PValue (Some v, ty) ->
              let sort = Expr.smt_sort_of_type ty in
              let e =
                match ty with
                | Expr.PTRefined (v_, _, refinement) ->
                    if VariableName.equal v v_ then
                      Expr.Sexp.List
                        [ Expr.Sexp.Atom "and"
                        ; Expr.sexp_of_expr refinement
                        ; e ]
                    else
                      Err.violationf ~here:[%here]
                        "TODO: Handle the case where refinement and payload \
                         variables are different"
                | _ -> e
              in
              Expr.Sexp.List
                [ Expr.Sexp.Atom "exists"
                ; Expr.Sexp.List
                    [ Expr.Sexp.List
                        [ Expr.Sexp.Atom (VariableName.user v)
                        ; Expr.Sexp.Atom sort ] ]
                ; e ]
          | PDelegate _ -> (* Not supported *) e )
        payloads
    in
    let env =
      Expr.add_assert_s_expr (Expr.Sexp.List [Expr.Sexp.Atom "not"; e]) env
    in
    env
  in
  let ensure_progress env gs =
    let tyenv, _, _ = env in
    let encoded = Expr.encode_env tyenv in
    let rec gather_first_message = function
      | MessageG (m, _, _, _) -> [m.payload]
      | ChoiceG (_, gs) -> List.concat_map ~f:gather_first_message gs
      | MuG (_, _, g) -> gather_first_message g
      | TVarG (_, _, g) -> gather_first_message (Lazy.force g)
      | EndG -> []
      | CallG _ -> (* Not supported *) []
    in
    let first_messages = List.concat_map ~f:gather_first_message gs in
    if not (List.is_empty first_messages) then
      let encoded =
        List.fold ~init:encoded ~f:encode_progress_clause first_messages
      in
      match Expr.check_sat encoded with
      | `Unsat -> ()
      | _ -> uerr StuckRefinement
  in
  let rec aux env =
    ( if Pragma.validate_refinement_satisfiability () then
        let tyenv, _, _ = env in
        Expr.ensure_satisfiable tyenv ) ;
    function
    | EndG -> ()
    | MessageG (m, role_send, role_recv, g) ->
        let payloads = m.payload in
        let f (tenv, rvenv, role_knowledge) = function
          | PValue (v_opt, p_type) ->
              if Expr.is_well_formed_type tenv p_type then
                match v_opt with
                | Some v ->
                    let tenv = Expr.env_append tenv v p_type in
                    let role_knowledge =
                      knowledge_add role_knowledge role_recv v
                    in
                    let role_knowledge =
                      knowledge_add role_knowledge role_send v
                    in
                    let () =
                      match p_type with
                      | Expr.PTRefined (_, _, e) ->
                          if Pragma.sender_validate_refinements () then
                            ensure_knowledge role_knowledge role_send e ;
                          if Pragma.receiver_validate_refinements () then
                            ensure_knowledge role_knowledge role_recv e
                      | _ -> ()
                    in
                    (tenv, rvenv, role_knowledge)
                | None -> (tenv, rvenv, role_knowledge)
              else uerr (IllFormedPayloadType (Expr.show_payload_type p_type))
          | PDelegate _ -> unimpl ~here:[%here] "Delegation as payload"
        in
        let env = List.fold ~init:env ~f payloads in
        if Pragma.validate_refinement_progress () then ensure_progress env [g] ;
        aux env g
    | ChoiceG (_, gs) ->
        List.iter ~f:(aux env) gs ;
        if Pragma.validate_refinement_progress () then ensure_progress env gs
    | MuG (tvar, rec_vars, g) ->
        let f (tenv, rvenv, role_knowledge)
            {rv_name; rv_ty; rv_init_expr; rv_roles} =
          if Expr.is_well_formed_type tenv rv_ty then
            if Expr.check_type tenv rv_init_expr rv_ty then
              let tenv = Expr.env_append tenv rv_name rv_ty in
              let rvenv = Map.add_exn ~key:tvar ~data:rec_vars rvenv in
              let role_knowledge =
                List.fold ~init:role_knowledge
                  ~f:(fun acc role -> knowledge_add acc role rv_name)
                  rv_roles
              in
              (tenv, rvenv, role_knowledge)
            else
              uerr
                (TypeError
                   (Expr.show rv_init_expr, Expr.show_payload_type rv_ty) )
          else uerr (IllFormedPayloadType (Expr.show_payload_type rv_ty))
        in
        let env = List.fold ~init:env ~f rec_vars in
        aux env g
    | TVarG (tvar, rec_exprs, _) -> (
        let tenv, rvenv, role_knowledge = env in
        (* Unbound TypeVariable should not be possible, because it was
           previously validated *)
        let rec_vars = Option.value ~default:[] @@ Map.find rvenv tvar in
        match
          List.iter2
            ~f:(fun {rv_ty; rv_roles; _} rec_expr ->
              if Expr.check_type tenv rec_expr rv_ty then
                List.iter
                  ~f:(fun role ->
                    ensure_knowledge role_knowledge role rec_expr )
                  rv_roles
              else
                uerr
                  (TypeError
                     (Expr.show rec_expr, Expr.show_payload_type rv_ty) ) )
            rec_vars rec_exprs
        with
        | Base.List.Or_unequal_lengths.Ok () -> ()
        | Base.List.Or_unequal_lengths.Unequal_lengths ->
            unimpl ~here:[%here]
              "Error message for mismatched number of recursion variable \
               declaration and expressions" )
    | CallG _ -> assert false
  in
  aux env t

let add_missing_payload_field_names nested_t =
  let module Namegen = Namegen.Make (PayloadTypeName) in
  let add_missing_names namegen = function
    | PValue (None, n1) ->
        let payload_name_str =
          PayloadTypeName.of_string
            ("p_" ^ String.uncapitalize @@ Expr.show_payload_type n1)
        in
        let namegen, payload_name_str =
          Namegen.unique_name namegen payload_name_str
        in
        let payload_name =
          VariableName.of_other_name
            (module PayloadTypeName)
            payload_name_str
        in
        (namegen, PValue (Some payload_name, n1))
    | PValue (Some payload_name, n1) ->
        let payload_name_str =
          PayloadTypeName.create
            (String.uncapitalize @@ VariableName.user payload_name)
            (VariableName.where payload_name)
        in
        let namegen, payload_name_str =
          Namegen.unique_name namegen payload_name_str
        in
        let payload_name =
          VariableName.rename payload_name
            (PayloadTypeName.user payload_name_str)
        in
        (namegen, PValue (Some payload_name, n1))
    | PDelegate _ as p -> (namegen, p)
  in
  let rec add_missing_payload_names = function
    | MessageG (m, sender, recv, g) ->
        let g = add_missing_payload_names g in
        let {payload; _} = m in
        let namegen = Namegen.create () in
        let _, payload =
          List.fold_map payload ~init:namegen ~f:add_missing_names
        in
        MessageG ({m with payload}, sender, recv, g)
    | MuG (n, rec_vars, g) -> MuG (n, rec_vars, add_missing_payload_names g)
    | (TVarG _ | EndG) as p -> p
    | ChoiceG (r, gs) -> ChoiceG (r, List.map gs ~f:add_missing_payload_names)
    | CallG (caller, proto_name, roles, g) ->
        let g = add_missing_payload_names g in
        CallG (caller, proto_name, roles, g)
  in
  Map.map nested_t ~f:(fun ({gtype; _} as nested) ->
      {nested with gtype= add_missing_payload_names gtype} )

let nested_t_of_module (scr_module : Syntax.scr_module) =
  let open! Syntax in
  let scr_module = Extraction.rename_nested_protocols scr_module in
  let rec add_protocol protocols (protocol : global_protocol) =
    let nested_protocols = protocol.value.nested_protocols in
    let protocols =
      List.fold ~init:protocols ~f:add_protocol nested_protocols
    in
    let proto_name = protocol.value.name in
    let gtype = of_protocol protocol in
    let static_roles = protocol.value.split_roles.roles @ protocol.value.split_roles.reliable_roles in
    let dynamic_roles = protocol.value.split_roles.nested_roles in
    let nested_protocol_names =
      List.map ~f:(fun {Loc.value= {name; _}; _} -> name) nested_protocols
    in
    Map.add_exn protocols ~key:proto_name
      ~data:{static_roles; dynamic_roles; nested_protocol_names; gtype}
  in
  let all_protocols = scr_module.protocols @ scr_module.nested_protocols in
  let nested_t =
    List.fold
      ~init:(Map.empty (module ProtocolName))
      ~f:add_protocol all_protocols
  in
  normalise_nested_t @@ add_missing_payload_field_names nested_t



let flip f y x = f x y

let rec participants = function
    | MessageG (_, s, r, t) -> 
        participants t 
            |> flip Set.add s 
            |> flip Set.add r

    | ChoiceG (s, choices) ->
            let pts = List.map ~f:participants choices in
            Set.union_list (module RoleName) pts
                |> flip Set.add s

    | MuG (_, _, t) -> participants t

    | CallG (caller, _, roles, t) ->
            let rs_set = Set.of_list (module RoleName) roles in
            participants t 
                |> flip Set.add caller 
                |> Set.union rs_set

    | _ -> Set.empty(module RoleName)

let rec senders = function
    | MessageG (_, s, _, t) -> 
        senders t |> flip Set.add s 

    | ChoiceG (s, choices) ->
            let pts = List.map ~f:senders choices in
            Set.union_list (module RoleName) pts
                |> flip Set.add s

    | MuG (_, _, t) -> senders t

    | CallG (caller, _, _, t) -> senders t |> flip Set.add caller 

    | _ -> Set.empty(module RoleName)

let rec generate_crash_branch allow_local (t: t) crashed_r aware_rs = 
    match t with
        | MessageG (msg, sender, receiver, t') ->

            let sender_aware = Set.mem aware_rs sender in
            let receiver_aware = Set.mem aware_rs receiver in 
            let sender_crashed = RoleName.equal sender crashed_r in
            let receiver_crashed = RoleName.equal receiver crashed_r in

            let label = if sender_crashed then "CRASH" else "EXIT" in
            let skip_communication = (sender_aware && receiver_aware)
                                    || (receiver_crashed && sender_aware) in
            let notify = (sender_crashed || sender_aware) && not receiver_aware in

<<<<<<< HEAD
            let skip_communication = ((not sender_waiting) && (not receiver_waiting)) 
                                    || (receiver_crashed && not sender_waiting) in
            let notify = (sender_crashed || not sender_waiting) && receiver_waiting in
=======
>>>>>>> 7d766a77

            if skip_communication 
                then generate_crash_branch allow_local t' crashed_r aware_rs 
            else if notify                 
            then 
                let aware_rs' = Set.add aware_rs receiver in
                MessageG ( {label = LabelName.of_string label; payload = []}
                              , sender
                              , receiver
                              , generate_crash_branch allow_local t' crashed_r aware_rs' )
            else if allow_local
                then MessageG ( msg
                              , sender
                              , receiver
                              , generate_crash_branch allow_local t' crashed_r aware_rs )
            else
                uerr @@ UnawareOfCrash (sender, receiver)

        | ChoiceG (p, choices) ->
            (* with the assumption that every choice has a communication between sender and another role *)
            if RoleName.equal p crashed_r || not allow_local
            then 
                match List.hd choices with
                | Some (MessageG (m, s, r, t)) ->
                        let msg_g = MessageG (m, s, r, t) in
<<<<<<< HEAD
                        generate_crash_branch allow_local msg_g crashed_r waiting_rs 
=======
                        generate_crash_branch allow_local msg_g crashed_r aware_rs
>>>>>>> 7d766a77
                | _ -> unimpl ~here:[%here] 
                "Generating crash behaviour in choice that \ 
                does not start with a message" 
            else 
                ChoiceG ( p
                        , List.map choices
<<<<<<< HEAD
                            ~f: (fun ch -> generate_crash_branch allow_local ch crashed_r waiting_rs))
=======
                            ~f: (fun ch -> generate_crash_branch allow_local ch crashed_r aware_rs))
>>>>>>> 7d766a77

        | MuG (tvar, el, t) -> 
                MuG ( tvar
                    , el
                    , generate_crash_branch allow_local t crashed_r aware_rs) 
        | CallG (caller, protocol, participants, t) -> 
                CallG ( caller
                      , protocol
                      , participants
                      , generate_crash_branch allow_local t crashed_r aware_rs)
        | EndG -> EndG
        | other_t -> other_t

let apply_to_continuation f = function
    | MessageG (msg, s, r, t) -> MessageG(msg, s, r, f t)
    | g -> f g 
            

(* add crash branch whenever communication from an unreliable role is found *)
let rec add_crash_branches allow_local reliable_rs (gtype : t) = 
    match gtype with
        | MessageG (msg, sender, receiver, t) -> 
            if Set.mem reliable_rs sender 
            then 
                MessageG ( msg
                         , sender
                         , receiver
                         , add_crash_branches allow_local reliable_rs t)
            else
                let aware_rs = 
                    Set.of_list (module RoleName) [sender; receiver] in
                ChoiceG(
                sender,
                [ MessageG ({ label = LabelName.of_string "CRASH"; payload = [] } 
                            , sender 
                            , receiver 
                            , generate_crash_branch allow_local t sender aware_rs)
                ; MessageG ( msg
                           , sender
                           , receiver
                           , add_crash_branches allow_local reliable_rs t)])

        | ChoiceG (sender, choices) ->
            (* with the assumption that we do not allow choice of choice of
             * we can assume that after unfolding all branches if they start
             * with a recursion, we are left 
             * only with messages as the first communication *)
            let uncrashed_branches = 
                List.map
                ~f: (apply_to_continuation (add_crash_branches allow_local reliable_rs))
                choices in
            if Set.mem reliable_rs sender
            then ChoiceG(sender, uncrashed_branches)
            else
            let some_branch = 
                match List.hd choices with
                    | None -> EndG
                    | Some branch -> branch in
            let aware_rs = Set.singleton (module RoleName) sender in
            let crash_branch =
                generate_crash_branch allow_local some_branch sender aware_rs in 
            ChoiceG(sender, crash_branch :: uncrashed_branches)

        | MuG (tvar, el, t) -> 
                MuG (tvar, el, add_crash_branches allow_local reliable_rs t)
        | CallG (c, p, pts, t) -> 
                CallG (c, p, pts, add_crash_branches allow_local reliable_rs t)
        | EndG -> EndG
        | other_t -> other_t


(* introduce crash patterns to global protocols *)
let graceful_failure (global_protocol : global_protocol) = 
    let open! Syntax in
    let gtype = of_protocol global_protocol in
    let reliable_rs = global_protocol.value.split_roles.reliable_roles in
    let set_reliable_rs = Set.of_list (module RoleName) reliable_rs in
    let allow_local_comms = false in
    add_crash_branches allow_local_comms set_reliable_rs gtype 

let local_graceful_failure (global_protocol : global_protocol) = 
    let open! Syntax in
    let gtype = of_protocol global_protocol in
    let reliable_rs = global_protocol.value.split_roles.reliable_roles in
    let set_reliable_rs = Set.of_list (module RoleName) reliable_rs in
    let allow_local_comms = true in
    add_crash_branches allow_local_comms set_reliable_rs gtype 



let update_role crashed_rs backups r =
    if Set.mem crashed_rs r
    then 
        match Map.find backups r with
        | Some b -> b
        | None -> r (*this branch will be taken by crashed roles
                      that do not have a backup*)
    else
        r

let rec replace crashed_rs backups = function
    | MessageG (m, p, q, t) ->
            let p' = update_role crashed_rs backups p in
            let q' = update_role crashed_rs backups q in
            MessageG (m, p', q', replace crashed_rs backups t)

    | ChoiceG (p, choices) ->
            let p' = update_role crashed_rs backups p in
            ChoiceG (p', List.map ~f:(replace crashed_rs backups) choices )

    
    | MuG (_, _, t) -> replace crashed_rs backups t
    | CallG (caller, protocol, participants, t) -> 
            let caller = update_role crashed_rs backups caller in
            CallG ( caller 
                  , protocol
                  , participants
                  , replace crashed_rs backups t)
    | EndG -> EndG
    | other_t -> other_t

let rec _notify q waiting_rs label init = 
    Set.fold
        ~f: (fun accum r -> 
        let m = 
            { label = LabelName.of_string label ; payload = [] } in 
            MessageG (m, q, r, accum))
        ~init: init 
        waiting_rs 

let rec find_notifiers notif backups rel_rs = function
    | MessageG (_, p, q, t) ->
            let notifiers = find_notifiers notif backups rel_rs t in
            if Map.mem backups p
            then
            (* p is unreliable so we need to check if q is
             its corresponding notifier *)
                if Set.mem (senders t) p
                then find_notifiers notif backups rel_rs t
                else 
                    let notif' = 
                        if Set.mem rel_rs q 
                        then q 
                        else match notif with 
                            | None -> uerr @@ ReliabilityInformationLoss (p, q)
                            | Some n -> n
                        in
                    Map.update notifiers p 
                        ~f: (fun v -> match v with |_ -> notif')
            else 
                notifiers

    | ChoiceG (p, choices) ->
            let (candidate_notif, notifiers) = 
                match List.hd choices with
                | Some (MessageG (_, _, q, t)) -> 
                        (q, find_notifiers notif backups rel_rs t)
                | _ -> (p, Map.empty (module RoleName)) (*this will never be taken*) in
            if Map.mem backups p then 
                if Set.mem rel_rs candidate_notif
                then Map.update notifiers p 
                        ~f: (fun v -> match v with |_ -> candidate_notif)
                else notifiers
            else
                notifiers

    | MuG (_, _, t) -> find_notifiers notif backups rel_rs t
    | CallG (_, _, _, t) -> find_notifiers notif backups rel_rs t
    | _ -> Map.empty (module RoleName)

(*TODO: Think how to group parameters, function calls are too long*)
(*Or maybe just have labeled arguments to make it clear and also format code nicer*)
let rec add_failover_branches 
    ~rel_rs: rel_rs 
    ~crashed_rs: crashed_rs 
    ~handled_rs: handled_rs
    ~backups: backups 
    ~notifiers: notifiers (* mapping from an unreliable role with
                            a backup to its corresponding notifier
                            i.e either last role that received 
                            a message from it, or notif *)
    ~aware_of_rs: aware_of_rs (* mapping from role to crashed roles that it is 
                                aware of *)
    ~glb_prot: glb_prot (* global protocol that needs to be restarted 
                           from beginning but with backups replacing 
                           crashed roles *)
    = function
    | MessageG (m, p, q, t) -> 
        let p_crashed = Set.mem crashed_rs p in
        let q_crashed = Set.mem crashed_rs q in
        let p_reliable = Set.mem rel_rs p in
        let p_handled = Set.mem handled_rs p in

        let p_unrel_no_bckup = not p_reliable && not (Map.mem backups p) in

<<<<<<< HEAD
        if q_crashed && ( match Map.find aware_of_rs p with
                            | None -> false
                            | Some rs -> Set.mem rs q )
=======
        if q_crashed && 
            ( match Map.find aware_of_rs p with
                | None -> false
                | Some rs -> Set.mem rs q )
>>>>>>> 7d766a77
        then
            add_failover_branches 
                                ~rel_rs: rel_rs
                                ~crashed_rs: crashed_rs
                                ~handled_rs: handled_rs
                                ~backups: backups
                                ~notifiers: notifiers
                                ~aware_of_rs: aware_of_rs
                                ~glb_prot: glb_prot
                                t 

        else if p_unrel_no_bckup && not p_handled
        then
            (*use local graceful failure if there is no backup*)
            let crash_branch = 
                let handled_rs' = Set.add handled_rs p in
                let cont = 
                    add_failover_branches 
                            ~rel_rs: rel_rs
                            ~crashed_rs: crashed_rs
                            ~handled_rs: handled_rs'
                            ~backups: backups
                            ~notifiers: notifiers 
                            ~aware_of_rs: aware_of_rs
                            ~glb_prot: glb_prot
                            t in
                let aware_rs = Set.of_list (module RoleName) [p ; q] in
                let allow_local = true in
                let crash_m = { label = 
                                   LabelName.of_string "CRASH"
                               ; payload =
                                   [] } in
                MessageG ( crash_m
                         , p
                         , q
                         , generate_crash_branch allow_local cont p aware_rs )
            in
            let noncrash_branch = 
                MessageG ( m
                         , p
                         , q
                         , add_failover_branches 
                                ~rel_rs: rel_rs
                                ~crashed_rs: crashed_rs
                                ~handled_rs: handled_rs
                                ~backups: backups
                                ~notifiers: notifiers
                                ~aware_of_rs: aware_of_rs
                                ~glb_prot: glb_prot
                                t )
            in 
            ChoiceG (p, [crash_branch; noncrash_branch])

        else if p_handled
        then
                MessageG (m, p, q, 
                    add_failover_branches 
                        ~rel_rs: rel_rs
                        ~crashed_rs: crashed_rs
                        ~handled_rs: handled_rs
                        ~backups: backups
                        ~notifiers: notifiers
                        ~aware_of_rs: aware_of_rs
                        ~glb_prot: glb_prot
                        t)

        else if p_reliable
        then
            MessageG (m, p, q, add_failover_branches 
                                    ~rel_rs: rel_rs
                                    ~crashed_rs: crashed_rs
                                    ~handled_rs: handled_rs
                                    ~backups: backups
                                    ~notifiers: notifiers
                                    ~aware_of_rs: aware_of_rs
                                    ~glb_prot: glb_prot
                                    t)

            (* let p_aware_of = 
                match Map.find aware_of_rs p with
                | Some rs -> rs
                | None -> Set.empty (module RoleName) in
            let q_aware_of =
                match Map.find aware_of_rs q with
                | Some rs -> rs
                | None -> Set.empty (module RoleName) in
            let notify_about_rs = Set.diff p_aware_of q_aware_of in
            let aware_of_rs' = 
                Map.update aware_of_rs q
                    ~f: (fun v -> match v with
                                | Some rs -> Set.union rs notify_about_rs
                                | None -> notify_about_rs) in
            let cont = MessageG (m, p, q, 
                            add_failover_branches 
                                ~rel_rs: rel_rs
                                ~crashed_rs: crashed_rs
                                ~handled_rs: handled_rs
                                ~backups: backups
                                ~notifiers: notifiers
                                ~aware_of_rs: aware_of_rs'
                                ~glb_prot: glb_prot
                                t)
            in
            if Set.is_empty notify_about_rs 
            then 
                cont
            else
                let label = 
                    Set.fold
                        ~f: (fun accum r -> accum ^ RoleName.user r)
                        ~init: "CRASHED"
                        notify_about_rs in
                let crash_m = { label = 
                                   LabelName.of_string label
                               ; payload =
                                   [] } in
                MessageG (crash_m, p, q, cont) *) 
        else

        let senders = senders t in

        if not (Set.mem senders p)
        then
            if p_crashed
            (*notifier is required to send message to backup 
        and notify all unaware roles*)
            then
                let aware_of_p = 
                    match Map.find aware_of_rs q with
                    | Some rs -> Set.mem rs p
                    | None -> false in 
                let aware_of_rs' = 
                    Map.update aware_of_rs q 
                        ~f: (fun v -> match v with
                                | Some rs -> Set.add rs p
                                | None -> Set.singleton (module RoleName) p) 
                in
                let crash_m = { label = 
                                   LabelName.of_string "CRASH"
                               ; payload =
                                   [] } 
                in 
                let cont' = 
                    match Map.find notifiers p with
                    | None -> 
                        uerr @@ ReliabilityInformationLoss (p, q)
                    | Some n ->  
                        if RoleName.equal n q 
                        then
                        (* q is reliable and saved as notifier for p *)
                            add_failover_branches 
                                    ~rel_rs: rel_rs
                                    ~crashed_rs: crashed_rs
                                    ~handled_rs: handled_rs
                                    ~backups: backups
                                    ~notifiers: notifiers 
                                    ~aware_of_rs: aware_of_rs'
                                    ~glb_prot: glb_prot
                                    t 
                        else 
                            MessageG (crash_m, p, n, t)
                            |> add_failover_branches 
                                        ~rel_rs: rel_rs
                                        ~crashed_rs: crashed_rs
                                        ~handled_rs: handled_rs
                                        ~backups: backups
                                        ~notifiers: notifiers
                                        ~aware_of_rs: aware_of_rs'
                                        ~glb_prot: glb_prot in
                if aware_of_p
                then
                    cont'
                else 
                    MessageG (crash_m, p, q, cont')

            else 
                let crash_branch = 
                    let crashed_rs' = Set.add crashed_rs p in
                    MessageG( { label = 
                                    LabelName.of_string "CRASH"
                              ; payload =
                                    [] }
                            , p
                            , q
                            , t) 
                    |> add_failover_branches 
                        ~rel_rs: rel_rs
                        ~crashed_rs: crashed_rs'
                        ~handled_rs: handled_rs
                        ~backups: backups
                        ~notifiers: notifiers
                        ~aware_of_rs: aware_of_rs
                        ~glb_prot: glb_prot  in

                let noncrash_branch = 
                    let cont = 
                        match Map.find notifiers p with
                        | None -> uerr @@ ReliabilityInformationLoss (p, q)
                        | Some n ->  
                            if RoleName.equal q n
                            then
                                (* q is reliable and saved as notifier for p *)
                                add_failover_branches 
                                        ~rel_rs: rel_rs
                                        ~crashed_rs: crashed_rs
                                        ~handled_rs: handled_rs
                                        ~backups: backups
                                        ~notifiers: notifiers 
                                        ~aware_of_rs: aware_of_rs
                                        ~glb_prot: glb_prot
                                        t 
                            else 
                            let notif_m = { label = 
                                               LabelName.of_string "DUMMY"
                                           ; payload =
                                               [] } in
                            MessageG (notif_m, p, n, t)
                            |> add_failover_branches 
                                        ~rel_rs: rel_rs
                                        ~crashed_rs: crashed_rs
                                        ~handled_rs: handled_rs
                                        ~backups: backups
                                        ~notifiers: notifiers
                                        ~aware_of_rs: aware_of_rs
                                        ~glb_prot: glb_prot in
                    MessageG (m, p, q, cont) 
                in
                ChoiceG (p, [crash_branch ; noncrash_branch])
                    (* if q_reliable
                    then
                    let cont = add_failover_branches 
                                    ~rel_rs: rel_rs
                                    ~crashed_rs: crashed_rs
                                    ~handled_rs: handled_rs
                                    ~backups: backups
                                    ~notif: notif
                                    ~notifiers: notifiers
                                    ~aware_of_rs: aware_of_rs
                                    ~glb_prot: glb_prot
                                    t in
                    let notified_rs = Set.of_list (module RoleName) [p ; q] in
                    let not_aware_rs = 
                        participants glb_prot
                        |> flip Set.diff notified_rs
                        |> flip Set.diff crashed_rs in
                    let label = "SAFE-" ^ RoleName.user p in
                    let backup_m = { label = 
                                       LabelName.of_string "SAFE"
                                   ; payload =
                                       [] } in
                    (*q can be used as notifier*) 
                    let notify_rs = notify q not_aware_rs label cont in
                    MessageG (m, p, q,
                        MessageG(backup_m, q, b, notify_rs))
                    else
                        match notif with
                        | Some n ->
                            let notif_m = { label = 
                                               LabelName.of_string "DUMMY"
                                           ; payload =
                                               [] } in
                            let use_notifier = 
                                MessageG (notif_m, p, n, t)
                                    |> add_failover_branches 
                                        ~rel_rs: rel_rs
                                        ~crashed_rs: crashed_rs
                                        ~handled_rs: handled_rs
                                        ~backups: backups
                                        ~notif: notif
                                        ~aware_of_rs: aware_of_rs
                                        ~glb_prot: glb_prot in
                            MessageG(m, p, q, use_notifier)
                        | None ->
                            uerr @@ ReliabilityInformationLoss (p, q) *)
                    (* ChoiceG (p, [noncrash_branch ; crash_branch]) *)
            else
                if p_crashed
                then
                    let aware_of_rs' = 
                        Map.update aware_of_rs q 
                            ~f: (fun v -> match v with
                                | Some rs -> Set.add rs p
                                | None -> Set.singleton (module RoleName) p) 
                    (*TODO: test if you need to check here if q is already aware of p*)
                    in
                    MessageG ( { label = 
                                   LabelName.of_string "CRASH"
                               ; payload =
                                   [] } 
                             , p
                             , q
                             , add_failover_branches 
                                        ~rel_rs: rel_rs
                                        ~crashed_rs: crashed_rs
                                        ~handled_rs: handled_rs
                                        ~backups: backups
                                        ~notifiers: notifiers
                                        ~aware_of_rs: aware_of_rs'
                                        ~glb_prot: glb_prot 
                                        t ) 
                else 
                    let crash_branch = 
                        let crashed_rs' = Set.add crashed_rs p in
                        let aware_of_rs' = 
                            Map.update aware_of_rs q 
                                ~f: (fun v -> match v with
                                    | Some rs -> Set.add rs p
                                    | None -> Set.singleton (module RoleName) p) 
                        in
                        MessageG ( { label = 
                                       LabelName.of_string "CRASH"
                                   ; payload =
                                       [] } 
                                 , p
                                 , q
                                 , add_failover_branches 
                                            ~rel_rs: rel_rs
                                            ~crashed_rs: crashed_rs'
                                            ~handled_rs: handled_rs
                                            ~backups: backups
                                            ~notifiers: notifiers
                                            ~aware_of_rs: aware_of_rs'
                                            ~glb_prot: glb_prot 
                                            t ) in
                    let noncrash_branch = 
                        MessageG ( m, p, q
                                 , add_failover_branches 
                                            ~rel_rs: rel_rs
                                            ~crashed_rs: crashed_rs
                                            ~handled_rs: handled_rs
                                            ~backups: backups
                                            ~notifiers: notifiers
                                            ~aware_of_rs: aware_of_rs
                                            ~glb_prot: glb_prot 
                                            t ) in
                    ChoiceG (p, [crash_branch ; noncrash_branch])

    | ChoiceG (p, choices) ->
            let extended_choices = 
                List.map
                (*might need to use apply_to_continuation*)
                ~f: (fun ch -> apply_to_continuation 
                                    (add_failover_branches 
                                        ~rel_rs: rel_rs
                                        ~crashed_rs: crashed_rs
                                        ~handled_rs: handled_rs
                                        ~backups: backups
                                        ~aware_of_rs: aware_of_rs
                                        ~notifiers: notifiers
                                        ~glb_prot: glb_prot)
                                ch )
                choices in
            if Set.mem rel_rs p 
            then 
                ChoiceG (p, extended_choices)
            else 
            let some_branch = 
                match List.hd choices with
                    | None -> EndG
                    | Some branch -> branch in
            if Set.mem crashed_rs p
            then
                let q = 
                    match some_branch with
                        | MessageG (_, _, q, _) -> q
                        | _ -> p
                in
                let m = { label = 
                            LabelName.of_string "CRASHED"
                        ; payload = 
                            [] } in
                MessageG (m, p, q, some_branch)
                    |> add_failover_branches 
                            ~rel_rs: rel_rs
                            ~crashed_rs: crashed_rs
                            ~handled_rs: handled_rs
                            ~backups: backups
                            ~aware_of_rs: aware_of_rs
                            ~notifiers: notifiers
                            ~glb_prot: glb_prot
            else
            let cont = add_failover_branches 
                            ~rel_rs: rel_rs
                            ~crashed_rs: crashed_rs
                            ~handled_rs: handled_rs
                            ~backups: backups
                            ~aware_of_rs: aware_of_rs
                            ~notifiers: notifiers
                            ~glb_prot: glb_prot
                            some_branch in
            ( match cont with
                (* p was not crashed*)
                | ChoiceG (_, crash_branch :: _ ) -> 
                    ChoiceG (p, crash_branch :: extended_choices) 
                | _ -> EndG )

    | EndG ->
        if Set.is_empty crashed_rs
        then 
            (* protocol ended with no new crashes, 
               so notify all unused backups *)
            let backup_m = { label = 
                                LabelName.of_string "SAFE"
                           ; payload = 
                               [] } in
            (* go over all pairs of (role, notifier) and
               if role is not crashed, notify its backup *)
            let notify_backups = 
                Map.fold notifiers
                    ~init: EndG
                    ~f:(fun ~key: p ~data: n accum ->
                        if Set.mem handled_rs p
                        then accum
                        else 
                            match Map.find backups p with 
                            | None -> EndG (*this branch will never be taken*)
                            | Some b -> MessageG (backup_m, n, b, accum)) in
            (*set of unreliable roles with backups that did not crash*)
            let notify_about = Map.keys backups 
                            |> Set.of_list (module RoleName) 
                            |> flip Set.diff handled_rs 
            in
            let pt = participants glb_prot in 
            Set.fold notify_about
                ~init: notify_backups
                ~f: (fun accum p -> 
                    match Map.find notifiers p with
                    | None -> EndG (*this branch will never be taken*)
                    | Some n -> 
                        (*notify all roles that r did not crash*)
                        let m = { label = 
                                    LabelName.of_string ("SAFE" ^ RoleName.user p)
                                ; payload = 
                                    [] } in
                        let to_notify = Set.remove pt p |> flip Set.remove n in
                        Set.fold to_notify
                            ~init: accum
                            ~f: (fun accum' r -> MessageG(m, n, r, accum')))

        else 
            let glb_prot' = replace crashed_rs backups glb_prot in
            let pt = participants glb_prot in
            let handled_rs' = Set.union handled_rs crashed_rs in
            let crashed_rs' = Set.empty (module RoleName) in
            let aware_of_rs' = Map.empty (module RoleName) in
            let restart = 
                    add_failover_branches 
                        ~rel_rs: rel_rs
                        ~crashed_rs: crashed_rs'
                        ~handled_rs: handled_rs'
                        ~backups: backups
                        ~aware_of_rs: aware_of_rs'
                        ~notifiers: notifiers
                        ~glb_prot: glb_prot'
                        glb_prot'
            in
            (* for each backup of a crashed role from the most recent run,
             notify it about existing crashes from all runs *)
            (* find crashed roles with backups from all runs *)
            let notify_about = 
                Set.filter handled_rs'
                    ~f: (fun q -> match Map.find backups q with
                                  | Some _ -> true
                                  | None -> false ) in
            (* combine names of all crashed rs to create new label *)
            let label = 
                Set.fold notify_about 
                    ~init: "CRASHED"
                    ~f: (fun accum' q -> accum' ^ RoleName.user q) in
            (* message to send to backup *)
            let m = { label = 
                        LabelName.of_string label
                    ; payload = 
                        [] } in
            let notify_backups = 
                Set.fold crashed_rs
                    ~init: restart
                    ~f: (fun accum r ->
                    let b = match Map.find backups r with
                            | Some b' -> b'
                            | None -> r (*this branch will never be taken *) in
                    (* use corresponding notifier to send message *)
                    match Map.find notifiers r with
                    | Some n -> MessageG (m, n, b, accum)
                    | None -> EndG (*this branch will never be taken *)) in

            (* for each crashed role from the most recent run, notify 
               unreliable roles that did not crash about it *)
            let safe_unrel_rs = pt |> flip Set.diff handled_rs' 
                                   |> flip Set.diff rel_rs in
            let notify_unrel_rs = 
                Set.fold crashed_rs
                    ~init: notify_backups
                    ~f: (fun accum r ->
                    let n = match Map.find notifiers r with 
                                   | Some n' -> n'
                                   | None -> r in (* this branch will not be taken*)
                    let m = { label = 
                                LabelName.of_string ("CRASHED" ^ RoleName.user r)
                            ; payload = 
                                [] } in
                    Set.fold safe_unrel_rs
                        ~init: accum
                        ~f: (fun accum' q -> MessageG (m, n, q, accum')) ) in 

            (* for each crashed role from the most recent run, notify all 
             unaware reliable roles of its crash *)
            (* TODO: group roles that have same notifier and combine labels *)
            let notify_rel_rs = 
                Set.fold crashed_rs
                    ~init: notify_unrel_rs
                    ~f: (fun accum r ->
                    (* find reliable roles unaware of r's crash *)
                    let aware_rs = 
                        match Map.find aware_of_rs r with
                        | Some rs -> rs
                        | None -> Set.empty (module RoleName) in
                    (* rel_rs contains inactive backups too, so need to
                    intersect with participants from current run *)
                    let unaware_rel_rs = 
                        Set.inter pt rel_rs |> flip Set.diff aware_rs in
                    let m = { label = 
                                LabelName.of_string ("CRASHED"^RoleName.user r)
                            ; payload = 
                                [] } in
                    (* use corresponding notifier to send messages *)
                    match Map.find notifiers r with 
                    | Some n ->
                        (* send crashed messages *)
                        Set.remove unaware_rel_rs n 
                        |> Set.fold 
                            ~init: accum
                            ~f: (fun accum' q -> MessageG (m, n, q, accum'))
                    | None -> EndG (* this branch will never be taken *)
            ) in

            notify_rel_rs
(*
            (* let notify_about_crashes = *)
                Set.fold crashed_rs 
                    ~init: restart
                    ~f: (fun accum p -> 
                    match Map.find notifiers p with 
                    (*issue is here because if dummy message is added by 
                     algorithm, then this will be (None, Some b)
                     UPDATE: this was probably solved*)
                    | Some n -> 
                        (*find all roles that are unaware of p's crash*)
                        (* let aware_of_crash = 
                            Map.fold aware_of_rs
                            ~init: (Set.empty (module RoleName))
                            ~f: (fun ~key:r ~data:rs accum' -> 
                                if Set.mem rs p
                                then Set.add accum' r
                                else accum') 
                        in
                        let unaware_of_crash = Set.diff pt aware_of_crash in *)
                        let aware_of_crash = Set.of_list (module RoleName) [p; n] in
                        let unaware_of_crash = Set.diff pt aware_of_crash in
                        (*use notifier to make unaware roles aware of p's crash*)
                        let m = { label = 
                                    LabelName.of_string ("CRASHED" ^ RoleName.user p)
                                ; payload = 
                                    [] } in
                        Set.fold unaware_of_crash
                            ~init: accum
                            ~f: (fun accum' r -> MessageG (m, n, r, accum'))
                    | None -> EndG (*this branch will never be taken*) ) 
            (* in
            (* send start messages to backups of roles that crashed 
               since last restart *)
            let backup_m = { label = 
                                LabelName.of_string "START"
                           ; payload = 
                               [] } in
            Set.fold crashed_rs
                ~init: notify_about_crashes
                ~f: (fun accum p -> 
                match (Map.find notifiers p, Map.find backups p) with
                | (Some n, Some b)  ->
                    MessageG (backup_m, n, b, accum)
                | _ -> EndG ) (*this branch will never be taken*) *)
    *)

    | MuG (tvar, el, t) -> 
            MuG ( tvar
                , el
                , add_failover_branches 
                            ~rel_rs: rel_rs
                            ~crashed_rs: crashed_rs
                            ~handled_rs: handled_rs
                            ~backups: backups
                            ~aware_of_rs: aware_of_rs
                            ~notifiers: notifiers
                            ~glb_prot: glb_prot
                            t ) 

    | CallG (c, p, pts, t) -> 
            CallG ( c
                  , p
                  , pts
                  , add_failover_branches 
                            ~rel_rs: rel_rs
                            ~crashed_rs: crashed_rs
                            ~handled_rs: handled_rs
                            ~backups: backups
                            ~aware_of_rs: aware_of_rs
                            ~notifiers: notifiers
                            ~glb_prot: glb_prot
                            t ) 
    | _ -> EndG


let failover (global_protocol : global_protocol) = 
    let open! Syntax in
    let gtype = of_protocol global_protocol in
    let rel_rs = global_protocol.value.split_roles.reliable_roles in
    let rel_rs = Set.of_list (module RoleName) rel_rs in
    let notifier = global_protocol.value.split_roles.notifier in
    let backups = global_protocol.value.split_roles.backups_map in
    let backups = 
        match Map.of_alist (module RoleName) backups with
        | `Ok bckps -> bckps
        (*TODO: raise error for duplicate*)
        | `Duplicate_key _  -> Map.empty(module RoleName) in
    let notifiers = find_notifiers notifier backups rel_rs gtype in
    let crashed_rs = Set.empty (module RoleName) in
    let aware_of_rs = Map.empty (module RoleName) in
    let handled_rs = Set.empty (module RoleName) in
    add_failover_branches 
            ~rel_rs: rel_rs
            ~crashed_rs: crashed_rs
            ~handled_rs: handled_rs
            ~backups: backups
            ~aware_of_rs: aware_of_rs
            ~notifiers: notifiers
            ~glb_prot: gtype
            gtype<|MERGE_RESOLUTION|>--- conflicted
+++ resolved
@@ -686,12 +686,6 @@
                                     || (receiver_crashed && sender_aware) in
             let notify = (sender_crashed || sender_aware) && not receiver_aware in
 
-<<<<<<< HEAD
-            let skip_communication = ((not sender_waiting) && (not receiver_waiting)) 
-                                    || (receiver_crashed && not sender_waiting) in
-            let notify = (sender_crashed || not sender_waiting) && receiver_waiting in
-=======
->>>>>>> 7d766a77
 
             if skip_communication 
                 then generate_crash_branch allow_local t' crashed_r aware_rs 
@@ -717,22 +711,14 @@
                 match List.hd choices with
                 | Some (MessageG (m, s, r, t)) ->
                         let msg_g = MessageG (m, s, r, t) in
-<<<<<<< HEAD
-                        generate_crash_branch allow_local msg_g crashed_r waiting_rs 
-=======
                         generate_crash_branch allow_local msg_g crashed_r aware_rs
->>>>>>> 7d766a77
                 | _ -> unimpl ~here:[%here] 
                 "Generating crash behaviour in choice that \ 
                 does not start with a message" 
             else 
                 ChoiceG ( p
                         , List.map choices
-<<<<<<< HEAD
-                            ~f: (fun ch -> generate_crash_branch allow_local ch crashed_r waiting_rs))
-=======
                             ~f: (fun ch -> generate_crash_branch allow_local ch crashed_r aware_rs))
->>>>>>> 7d766a77
 
         | MuG (tvar, el, t) -> 
                 MuG ( tvar
@@ -928,16 +914,9 @@
 
         let p_unrel_no_bckup = not p_reliable && not (Map.mem backups p) in
 
-<<<<<<< HEAD
         if q_crashed && ( match Map.find aware_of_rs p with
                             | None -> false
                             | Some rs -> Set.mem rs q )
-=======
-        if q_crashed && 
-            ( match Map.find aware_of_rs p with
-                | None -> false
-                | Some rs -> Set.mem rs q )
->>>>>>> 7d766a77
         then
             add_failover_branches 
                                 ~rel_rs: rel_rs
